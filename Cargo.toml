--- conflicted
+++ resolved
@@ -72,10 +72,7 @@
 
 [profile.release]
 debug = true
-<<<<<<< HEAD
 lto = "thin"
-split-debuginfo = "packed"
-=======
 split-debuginfo = "packed"
 
 # The following metadata is used by `cargo-binstall`, and should be synchronized
@@ -85,5 +82,4 @@
 pkg-fmt = "tgz"
 
 [package.metadata.binstall.overrides.x86_64-pc-windows-msvc]
-pkg-fmt = "zip"
->>>>>>> a5539589
+pkg-fmt = "zip"